<<<<<<< HEAD
# Cold Email Automation Project (Dagster Workflow)

Last Updated: August 11, 2025

## Overview
This project automates the cold email process for job applications using a Dagster workflow. It scrapes job details from links, generates personalized emails, creates Gmail drafts, and tracks the status of applications.

## Features
- Job details scraping from provided links
- Resume-based personalized email generation with AI
- Gmail draft creation via Gmail API
- Complete job application status tracking
- Progress reporting and analytics

## Technical Components
- Dagster workflow engine for pipeline orchestration
- Google Gmail API integration with OAuth2 authentication
- Web scraping for job detail extraction
- AI-powered email generation
- Job status tracking system

## Required Files
- `dagster_dir/assets.py`: Dagster workflow definition
- `dagster_dir/models.py`: Data models for the workflow
- `job_email_generator.py`: Email generation functionality
- `job_scraper.py`: Job scraping functionality
- `credentials.json`: Google API credentials (required)
- `token.pickle`: OAuth token storage (auto-generated)
- `resume.txt`: Your resume content for personalization
- `contacts.csv`: Input data with job links and contact information
=======
# Cold Email Automation Project

Last Updated: August 10, 2025

## Latest Updates

### Major Enhancements (August 10, 2025)
1. **Enhanced Job Detail Extraction**
   - Improved AI prompt for job detail extraction
   - Now extracting comprehensive technical requirements from job postings
   - Added extraction of tech stack, qualifications, and key responsibilities
   - Enhanced extraction of domain-specific knowledge requirements

### Major Enhancements (August 9, 2025)
1. **Job Scraping and Information Extraction**
   - Added `job_scraper.py` to extract job details from URLs
   - Integrated Crawl4AI AsyncWebCrawler for efficient web scraping
   - Implemented markdown-based content extraction
   - Used Gemini 2.5 Flash API to extract structured job data

### Major Enhancements (August 8, 2025)
1. **AI-Powered Email Generation**
   - Integrated Gemini API for intelligent email generation
   - Added sophisticated prompt engineering for better context understanding
   - Implemented personalized email content based on job requirements

2. **Resume Integration**
   - Added support for full resume text input
   - Enhanced matching between resume skills and job requirements
   - Improved context utilization in email generation

3. **Robust CSV Processing**
   - Implemented pandas-based CSV handling
   - Added support for multiple file encodings (UTF-8, CP1252, Latin1, ISO-8859-1)
   - Enhanced data validation and cleaning
   - Added comprehensive error handling

4. **Improved Structure**
   - Separated email generation logic into `job_email_generator.py`
   - Enhanced error handling and user feedback
   - Added detailed logging for debugging

## Current Progress

### Implemented Features
- Gmail API integration with OAuth2 authentication
- Email draft creation functionality
- Template-based email personalization
- Batch processing for multiple recipients
- Random template selection for variety
- Error handling for API interactions

### Current Capabilities
- Scrapes job details from job posting URLs using advanced web crawling techniques
- Extracts comprehensive job information including:
  - Job title and company name
  - Technical skills and tech stack requirements
  - Required qualifications (education, experience)
  - Key responsibilities and duties
  - Domain-specific knowledge requirements
  - Any unique or important requirements
- Creates highly personalized email drafts in Gmail based on extracted job details
- Matches resume skills to job requirements for relevant personalization
- Supports multiple email templates
- Personalizes recipient names from email addresses
- Maintains OAuth tokens for persistent authentication
- Handles batch processing of recipient lists
- Provides interactive CLI for user workflow

### Technical Components
- Uses Google Gmail API for email integration
- Implements OAuth2 authentication flow
- Utilizes Crawl4AI AsyncWebCrawler for efficient web scraping
- Leverages Gemini 2.5 Flash AI for content generation and information extraction
- Implements advanced prompt engineering for detailed job information extraction
- Stores credentials in `token.pickle` and `credentials.json`
- Python-based implementation with pandas for data processing
- Fully asynchronous operation for improved performance
- Robust error handling and fallback mechanisms

### Usage
The script currently supports:
1. Scraping job details from job posting URLs collected by Chrome extension
2. Extracting structured job information using AI
3. Creating personalized draft emails based on job details and your resume
4. Storing drafts in Gmail for review before sending
5. Processing jobs individually or in batches
6. Interactive command-line interface for different workflows

### Required Files
- `main.py`: Core implementation and CLI interface
- `job_email_generator.py`: Email generation functionality
- `job_scraper.py`: Job information extraction
- `credentials.json`: Google API credentials (required)
- `token.pickle`: OAuth token storage (auto-generated)
- `.env`: Environment variables including API keys
>>>>>>> 2528dfc6

## Required Setup

1. **Install Dependencies**
```bash
<<<<<<< HEAD
# Core dependencies
pip install google-auth-oauthlib google-auth-httplib2 google-api-python-client google.generativeai pandas python-dotenv crawl4ai

# Install Playwright browsers (required for crawl4ai)
playwright install

# Dagster integration
pip install dagster dagster-webserver dagster-pandas openpyxl
=======
pip install google-auth-oauthlib google-auth-httplib2 google-api-python-client google.generativeai pandas python-dotenv crawl4ai
```

2. **Install Playwright Browsers** (required for Crawl4AI)
```bash
playwright install
>>>>>>> 2528dfc6
```

2. **Configure API Credentials**
   - Place your `credentials.json` file (from Google Cloud Console) in the root directory
   - Add your API keys to `.env` file:
   ```
   GEMINI_API_KEY=your_gemini_api_key_here
   CRAWL4AI_API_KEY=your_crawl4ai_api_key_here
   ```

3. **Prepare Data Files**
<<<<<<< HEAD
   - Create `contacts.csv` with required columns:
     - employer_name
     - employer_role
     - email_id
     - job_link
   - Add your resume content to `resume.txt`

## Usage Instructions

1. Set up all required credentials and files
2. Update your resume in `resume.txt`
3. Prepare your contacts data in `contacts.csv`
4. Start the Dagster UI:
=======
   - Option 1: Use Chrome extension to create `contacts.csv` with:
     - employer_name
     - employer_role
     - email_id
     - job_link
   
   - Option 2: Create `job_details.csv` directly with:
     - company_name
     - job_name or job_role
     - employer_name
     - employer_role
     - email_id
     - job_description
   
   - Update your resume in `main.py`

### Next Steps
- Add email template customization options
- Implement rate limiting for API calls
- Add email tracking functionality
- Enhance resume parsing capabilities
- Add scheduling features for email sending
- Implement A/B testing for email content
- Improve web scraping robustness for more job sites
- Add follow-up email scheduling

### File Structure
- `main.py`: Main script with interactive CLI and integration
- `job_email_generator.py`: Email generation functionality
- `job_scraper.py`: Job information extraction
- `contacts.csv`: Job links and contact information
- `job_details.csv`: Extracted job details
- `credentials.json`: Google API credentials
- `.env`: Environment variables and API keys

### Usage Instructions
1. Set up all required credentials and files
2. Update your resume in `main.py`
3. Prepare your data files (either `contacts.csv` or `job_details.csv`)
4. Run the script:
>>>>>>> 2528dfc6
```bash
python -m dagster dev
```

<<<<<<< HEAD
5. Open the Dagster UI in your browser (http://localhost:3000)
6. Run the desired assets:
   - `contacts_data`: Load contact information
   - `job_status_tracker`: Initialize tracking system
   - `scraped_job_details`: Scrape job details
   - `resume_content`: Load resume content
   - `generated_emails`: Generate cold emails
   - `gmail_drafts`: Create Gmail drafts
   - `email_tracking_report`: Generate status reports

The Dagster UI provides:
- Visual workflow management
- Detailed execution tracking
- Excel report generation
- Comprehensive job application status tracking
- Error handling and notifications

## Output Files
- `job_details_scraped.xlsx`: Scraped job details report
- `generated_emails.xlsx`: Generated email content report
- `job_tracking_report.xlsx`: Comprehensive status report
- `job_status.json`: Job application status tracking data

## Next Steps
- Implement rate limiting for API calls
- Add email tracking functionality
- Add scheduling features for email sending
- Implement A/B testing for email content
- Enhance visualization of job application metrics
=======
5. Choose an option from the interactive menu:
   - Option 1: Scrape job information from contacts CSV
   - Option 2: Generate email drafts from job details CSV
   - Option 3: Do both (scrape and generate emails)
   - Option 4: Exit

The system will:
- Scrape job details from URLs in your contacts file (if selected)
- Extract structured information using AI
- Generate personalized emails using AI
- Create drafts in your Gmail account
- Provide detailed feedback on the process
>>>>>>> 2528dfc6
<|MERGE_RESOLUTION|>--- conflicted
+++ resolved
@@ -1,4 +1,3 @@
-<<<<<<< HEAD
 # Cold Email Automation Project (Dagster Workflow)
 
 Last Updated: August 11, 2025
@@ -29,110 +28,11 @@
 - `token.pickle`: OAuth token storage (auto-generated)
 - `resume.txt`: Your resume content for personalization
 - `contacts.csv`: Input data with job links and contact information
-=======
-# Cold Email Automation Project
-
-Last Updated: August 10, 2025
-
-## Latest Updates
-
-### Major Enhancements (August 10, 2025)
-1. **Enhanced Job Detail Extraction**
-   - Improved AI prompt for job detail extraction
-   - Now extracting comprehensive technical requirements from job postings
-   - Added extraction of tech stack, qualifications, and key responsibilities
-   - Enhanced extraction of domain-specific knowledge requirements
-
-### Major Enhancements (August 9, 2025)
-1. **Job Scraping and Information Extraction**
-   - Added `job_scraper.py` to extract job details from URLs
-   - Integrated Crawl4AI AsyncWebCrawler for efficient web scraping
-   - Implemented markdown-based content extraction
-   - Used Gemini 2.5 Flash API to extract structured job data
-
-### Major Enhancements (August 8, 2025)
-1. **AI-Powered Email Generation**
-   - Integrated Gemini API for intelligent email generation
-   - Added sophisticated prompt engineering for better context understanding
-   - Implemented personalized email content based on job requirements
-
-2. **Resume Integration**
-   - Added support for full resume text input
-   - Enhanced matching between resume skills and job requirements
-   - Improved context utilization in email generation
-
-3. **Robust CSV Processing**
-   - Implemented pandas-based CSV handling
-   - Added support for multiple file encodings (UTF-8, CP1252, Latin1, ISO-8859-1)
-   - Enhanced data validation and cleaning
-   - Added comprehensive error handling
-
-4. **Improved Structure**
-   - Separated email generation logic into `job_email_generator.py`
-   - Enhanced error handling and user feedback
-   - Added detailed logging for debugging
-
-## Current Progress
-
-### Implemented Features
-- Gmail API integration with OAuth2 authentication
-- Email draft creation functionality
-- Template-based email personalization
-- Batch processing for multiple recipients
-- Random template selection for variety
-- Error handling for API interactions
-
-### Current Capabilities
-- Scrapes job details from job posting URLs using advanced web crawling techniques
-- Extracts comprehensive job information including:
-  - Job title and company name
-  - Technical skills and tech stack requirements
-  - Required qualifications (education, experience)
-  - Key responsibilities and duties
-  - Domain-specific knowledge requirements
-  - Any unique or important requirements
-- Creates highly personalized email drafts in Gmail based on extracted job details
-- Matches resume skills to job requirements for relevant personalization
-- Supports multiple email templates
-- Personalizes recipient names from email addresses
-- Maintains OAuth tokens for persistent authentication
-- Handles batch processing of recipient lists
-- Provides interactive CLI for user workflow
-
-### Technical Components
-- Uses Google Gmail API for email integration
-- Implements OAuth2 authentication flow
-- Utilizes Crawl4AI AsyncWebCrawler for efficient web scraping
-- Leverages Gemini 2.5 Flash AI for content generation and information extraction
-- Implements advanced prompt engineering for detailed job information extraction
-- Stores credentials in `token.pickle` and `credentials.json`
-- Python-based implementation with pandas for data processing
-- Fully asynchronous operation for improved performance
-- Robust error handling and fallback mechanisms
-
-### Usage
-The script currently supports:
-1. Scraping job details from job posting URLs collected by Chrome extension
-2. Extracting structured job information using AI
-3. Creating personalized draft emails based on job details and your resume
-4. Storing drafts in Gmail for review before sending
-5. Processing jobs individually or in batches
-6. Interactive command-line interface for different workflows
-
-### Required Files
-- `main.py`: Core implementation and CLI interface
-- `job_email_generator.py`: Email generation functionality
-- `job_scraper.py`: Job information extraction
-- `credentials.json`: Google API credentials (required)
-- `token.pickle`: OAuth token storage (auto-generated)
-- `.env`: Environment variables including API keys
->>>>>>> 2528dfc6
 
 ## Required Setup
 
 1. **Install Dependencies**
 ```bash
-<<<<<<< HEAD
 # Core dependencies
 pip install google-auth-oauthlib google-auth-httplib2 google-api-python-client google.generativeai pandas python-dotenv crawl4ai
 
@@ -141,14 +41,6 @@
 
 # Dagster integration
 pip install dagster dagster-webserver dagster-pandas openpyxl
-=======
-pip install google-auth-oauthlib google-auth-httplib2 google-api-python-client google.generativeai pandas python-dotenv crawl4ai
-```
-
-2. **Install Playwright Browsers** (required for Crawl4AI)
-```bash
-playwright install
->>>>>>> 2528dfc6
 ```
 
 2. **Configure API Credentials**
@@ -160,7 +52,6 @@
    ```
 
 3. **Prepare Data Files**
-<<<<<<< HEAD
    - Create `contacts.csv` with required columns:
      - employer_name
      - employer_role
@@ -174,53 +65,10 @@
 2. Update your resume in `resume.txt`
 3. Prepare your contacts data in `contacts.csv`
 4. Start the Dagster UI:
-=======
-   - Option 1: Use Chrome extension to create `contacts.csv` with:
-     - employer_name
-     - employer_role
-     - email_id
-     - job_link
-   
-   - Option 2: Create `job_details.csv` directly with:
-     - company_name
-     - job_name or job_role
-     - employer_name
-     - employer_role
-     - email_id
-     - job_description
-   
-   - Update your resume in `main.py`
-
-### Next Steps
-- Add email template customization options
-- Implement rate limiting for API calls
-- Add email tracking functionality
-- Enhance resume parsing capabilities
-- Add scheduling features for email sending
-- Implement A/B testing for email content
-- Improve web scraping robustness for more job sites
-- Add follow-up email scheduling
-
-### File Structure
-- `main.py`: Main script with interactive CLI and integration
-- `job_email_generator.py`: Email generation functionality
-- `job_scraper.py`: Job information extraction
-- `contacts.csv`: Job links and contact information
-- `job_details.csv`: Extracted job details
-- `credentials.json`: Google API credentials
-- `.env`: Environment variables and API keys
-
-### Usage Instructions
-1. Set up all required credentials and files
-2. Update your resume in `main.py`
-3. Prepare your data files (either `contacts.csv` or `job_details.csv`)
-4. Run the script:
->>>>>>> 2528dfc6
 ```bash
 python -m dagster dev
 ```
 
-<<<<<<< HEAD
 5. Open the Dagster UI in your browser (http://localhost:3000)
 6. Run the desired assets:
    - `contacts_data`: Load contact information
@@ -249,18 +97,4 @@
 - Add email tracking functionality
 - Add scheduling features for email sending
 - Implement A/B testing for email content
-- Enhance visualization of job application metrics
-=======
-5. Choose an option from the interactive menu:
-   - Option 1: Scrape job information from contacts CSV
-   - Option 2: Generate email drafts from job details CSV
-   - Option 3: Do both (scrape and generate emails)
-   - Option 4: Exit
-
-The system will:
-- Scrape job details from URLs in your contacts file (if selected)
-- Extract structured information using AI
-- Generate personalized emails using AI
-- Create drafts in your Gmail account
-- Provide detailed feedback on the process
->>>>>>> 2528dfc6
+- Enhance visualization of job application metrics